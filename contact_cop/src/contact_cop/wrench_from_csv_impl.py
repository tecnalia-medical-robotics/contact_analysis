--- conflicted
+++ resolved
@@ -11,11 +11,8 @@
 
 import rospy
 from geometry_msgs.msg import WrenchStamped
-<<<<<<< HEAD
 from std_msgs.msg import Bool
-=======
 from visualization_msgs.msg import MarkerArray
->>>>>>> 797ce75c
 # todo do not need both of them
 
 # protected region user include files begin #
@@ -57,26 +54,20 @@
         # output data
         self.out_wrench = WrenchStamped()
         self.out_wrench_active = bool()
-<<<<<<< HEAD
         self.out_loop = Bool()
         self.out_loop_active = bool()
-=======
         self.out_data_info = MarkerArray()
         self.out_data_info_active = bool()
->>>>>>> 797ce75c
         pass
 
     def __str__(self):
         msg = "Instance of wrench_from_csvData class: \n {"
         msg += "out_wrench: {} \n".format(self.out_wrench_active)
         msg += "out_wrench_active: {} \n".format(self.out_wrench_active)
-<<<<<<< HEAD
         msg += "out_loop: {} \n".format(self.out_loop_active)
         msg += "out_loop_active: {} \n".format(self.out_loop_active)
-=======
         msg += "out_data_info: {} \n".format(self.out_data_info_active)
         msg += "out_data_info_active: {} \n".format(self.out_data_info_active)
->>>>>>> 797ce75c
         msg += "}"
         return msg
 
@@ -103,15 +94,12 @@
         # list of wrenches read
         self.wrenches = list()
         # id of the last wrench published
-<<<<<<< HEAD
-        # self.id_wrench = -1
-        self.id_wrench = 5500
-=======
+
         self.id_wrench = -1
         self.marker = create_marker_text("ref", "map")
         self.slices = list()
         self.label = dict()
->>>>>>> 797ce75c
+
         # protected region user member variables end #
 
     def configure(self, config):
@@ -190,20 +178,14 @@
         @return nothing
         """
         # protected region user update begin #
-<<<<<<< HEAD
-        self.id_wrench += 1
+
+        # rospy.loginfo("Check : inc is {} ".format(config.inc))
+        self.id_wrench += config.inc
         data.out_loop_active = False
         if self.id_wrench >= len(self.wrenches):
             rospy.loginfo("Published all wrenches, looping at next iteration")
-            #self.id_wrench = -1
-            self.id_wrench = 5500
-=======
-        # rospy.loginfo("Check : inc is {} ".format(config.inc))
-        self.id_wrench += config.inc
-        if self.id_wrench >= len(self.wrenches):
-            rospy.loginfo("Published all wrenches, looping at next iteration")
             self.id_wrench = - config.inc
->>>>>>> 797ce75c
+
             data.out_wrench_active = False
             data.out_loop = True
             data.out_loop_active = True
@@ -225,8 +207,6 @@
         pass
 
     # protected region user additional functions begin #
-<<<<<<< HEAD
-=======
 def create_marker_text(ns='debug', frame_id='map'):
     """
     creation of a rviz marker of type point
@@ -256,5 +236,4 @@
         if idx >= oneslice[1] and idx <= oneslice[2]:
             return oneslice[0]
     return -1
->>>>>>> 797ce75c
     # protected region user additional functions end #