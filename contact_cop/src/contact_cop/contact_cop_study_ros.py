#!/usr/bin/env python
"""
@package contact_cop
@file contact_cop_study_ros.py
@author Anthony Remazeilles
@brief Analysis of the Center of Pressure related to contact points

Copyright (C) {packageCopyright}
https://www.gnu.org/licenses/gpl.txt
"""

import rospy
from dynamic_reconfigure.server import Server
from contact_cop.cfg import contact_cop_studyConfig

# ROS message & services includes
from geometry_msgs.msg import Point
from visualization_msgs.msg import MarkerArray
from geometry_msgs.msg import WrenchStamped
from std_msgs.msg import Bool
from plot_tool.srv import PlotPose

# other includes
from contact_cop import contact_cop_study_impl
from copy import deepcopy

# todo set a function to write correctly the name
class roscontact_cop_study(object):
    """
    ROS interface class, handling all communication with ROS
    """
    def __init__(self):
        """
        Attributes definition
        """
        self.component_data_ = contact_cop_study_impl.contact_cop_studyData()
        self.component_config_ = contact_cop_study_impl.contact_cop_studyConfig()
        self.component_implementation_ = contact_cop_study_impl.contact_cop_studyImplementation()

        srv = Server(contact_cop_studyConfig, self.configure_callback)
        self.cop_ = rospy.Publisher('cop', Point, queue_size=1)
        self.marker_cop_ = rospy.Publisher('marker_cop', MarkerArray, queue_size=1)
        self.wrench_ = rospy.Subscriber('wrench', WrenchStamped, self.topic_callback_wrench)
        self.loop_ = rospy.Subscriber('loop', Bool, self.topic_callback_loop)
        # to enable service name adjustment when loading the node
        remap = rospy.get_param("~display_remap", "display")
        self.component_implementation_.passthrough.client_display = rospy.ServiceProxy(remap, PlotPose);

    def topic_callback_wrench(self, msg):
        """
        callback called at message reception
        """
        self.component_data_.in_wrench = msg
        self.component_data_.in_wrench_updated = True

<<<<<<< HEAD
    def topic_callback_loop(self, msg):
        """
        callback called at message reception
        """
        self.component_data_.in_loop = msg
        self.component_data_.in_loop_updated = True
=======
    def configure_callback(self, config, level):
        """
        callback on the change of parameters dynamically adjustable
        """
        self.component_config_.force_th = config.force_th
        return config
>>>>>>> 797ce75c

    def configure(self):
        """
        function setting the initial configuration of the node
        """
        return self.component_implementation_.configure(self.component_config_)

    def activate_all_output(self):
        """
        activate all defined output
        """
<<<<<<< HEAD
=======
        self.component_data_.out_cop_active = True
        self.component_data_.out_marker_cop_active = True
>>>>>>> 797ce75c
        pass

    def set_all_output_read(self):
        """
        set related flag to state that input has been read
        """
        self.component_data_.in_wrench_updated = False
<<<<<<< HEAD
        self.component_data_.in_loop_updated = False
=======
>>>>>>> 797ce75c
        pass

    def update(self, event):
        """
        @brief update function

        @param      self The object
        @param      event The event

        @return { description_of_the_return_value }
        """
        self.activate_all_output()
        config = deepcopy(self.component_config_)
        data = deepcopy(self.component_data_)
        self.set_all_output_read()
        self.component_implementation_.update(data, config)

<<<<<<< HEAD
=======
        try:
            self.component_data_.out_cop_active = data.out_cop_active
            self.component_data_.out_cop = data.out_cop
            if self.component_data_.out_cop_active:
                self.cop_.publish(self.component_data_.out_cop)
            self.component_data_.out_marker_cop_active = data.out_marker_cop_active
            self.component_data_.out_marker_cop = data.out_marker_cop
            if self.component_data_.out_marker_cop_active:
                self.marker_cop_.publish(self.component_data_.out_marker_cop)
        except rospy.ROSException as error:
            rospy.logerr("Exception: {}".format(error))
>>>>>>> 797ce75c


def main():
    """
    @brief Entry point of the package.
    Instanciate the node interface containing the Developer implementation
    @return nothing
    """
    rospy.init_node("contact_cop_study", anonymous=True)

    node = roscontact_cop_study()
    if not node.configure():
        rospy.logfatal("Could not configure the node")
        rospy.logfatal("Please check configuration parameters")
        rospy.logfatal("{}".format(node.component_config_))
        return

<<<<<<< HEAD
    rospy.Timer(rospy.Duration(1.0 / 50), node.update)
=======
    rospy.Timer(rospy.Duration(1.0 / 100), node.update)
>>>>>>> 797ce75c
    rospy.spin()<|MERGE_RESOLUTION|>--- conflicted
+++ resolved
@@ -53,21 +53,20 @@
         self.component_data_.in_wrench = msg
         self.component_data_.in_wrench_updated = True
 
-<<<<<<< HEAD
     def topic_callback_loop(self, msg):
         """
         callback called at message reception
         """
         self.component_data_.in_loop = msg
         self.component_data_.in_loop_updated = True
-=======
+
     def configure_callback(self, config, level):
         """
         callback on the change of parameters dynamically adjustable
         """
         self.component_config_.force_th = config.force_th
         return config
->>>>>>> 797ce75c
+
 
     def configure(self):
         """
@@ -79,11 +78,10 @@
         """
         activate all defined output
         """
-<<<<<<< HEAD
-=======
+
         self.component_data_.out_cop_active = True
         self.component_data_.out_marker_cop_active = True
->>>>>>> 797ce75c
+
         pass
 
     def set_all_output_read(self):
@@ -91,10 +89,7 @@
         set related flag to state that input has been read
         """
         self.component_data_.in_wrench_updated = False
-<<<<<<< HEAD
         self.component_data_.in_loop_updated = False
-=======
->>>>>>> 797ce75c
         pass
 
     def update(self, event):
@@ -112,8 +107,6 @@
         self.set_all_output_read()
         self.component_implementation_.update(data, config)
 
-<<<<<<< HEAD
-=======
         try:
             self.component_data_.out_cop_active = data.out_cop_active
             self.component_data_.out_cop = data.out_cop
@@ -125,7 +118,6 @@
                 self.marker_cop_.publish(self.component_data_.out_marker_cop)
         except rospy.ROSException as error:
             rospy.logerr("Exception: {}".format(error))
->>>>>>> 797ce75c
 
 
 def main():
@@ -143,9 +135,6 @@
         rospy.logfatal("{}".format(node.component_config_))
         return
 
-<<<<<<< HEAD
     rospy.Timer(rospy.Duration(1.0 / 50), node.update)
-=======
     rospy.Timer(rospy.Duration(1.0 / 100), node.update)
->>>>>>> 797ce75c
     rospy.spin()